package child

import (
	"bytes"
	"github.com/hashicorp/go-hclog"
	"io/ioutil"
	"log"
	"os"
	"reflect"
<<<<<<< HEAD
	"runtime"
=======
	"strings"
>>>>>>> 90945f6c
	"syscall"
	"testing"
	"time"

	"github.com/hashicorp/go-gatedio"
	"golang.org/x/sys/unix"
)

const fileWaitSleepDelay = 50 * time.Millisecond

func testChild(t *testing.T) *Child {
	c, err := New(&NewInput{
		Stdout:       ioutil.Discard,
		Stderr:       ioutil.Discard,
		Command:      "echo",
		Args:         []string{"hello", "world"},
		ReloadSignal: os.Interrupt,
		KillSignal:   os.Kill,
		KillTimeout:  2 * time.Second,
		Splay:        0 * time.Second,
	})
	if err != nil {
		t.Fatal(err)
	}
	return c
}

func TestNew(t *testing.T) {

	stdin := gatedio.NewByteBuffer()
	stdout := gatedio.NewByteBuffer()
	stderr := gatedio.NewByteBuffer()
	command := "echo"
	args := []string{"hello", "world"}
	env := []string{"a=b", "c=d"}
	reloadSignal := os.Interrupt
	killSignal := os.Kill
	killTimeout := fileWaitSleepDelay
	splay := fileWaitSleepDelay

	c, err := New(&NewInput{
		Stdin:        stdin,
		Stdout:       stdout,
		Stderr:       stderr,
		Command:      command,
		Args:         args,
		Env:          env,
		ReloadSignal: reloadSignal,
		KillSignal:   killSignal,
		KillTimeout:  killTimeout,
		Splay:        splay,
	})
	if err != nil {
		t.Fatal(err)
	}

	if c.stdin != stdin {
		t.Errorf("expected %q to be %q", c.stdin, stdin)
	}

	if c.stdout != stdout {
		t.Errorf("expected %q to be %q", c.stdout, stdout)
	}

	if c.stderr != stderr {
		t.Errorf("expected %q to be %q", c.stderr, stderr)
	}

	if c.command != command {
		t.Errorf("expected %q to be %q", c.command, command)
	}

	if !reflect.DeepEqual(c.args, args) {
		t.Errorf("expected %q to be %q", c.args, args)
	}

	if !reflect.DeepEqual(c.env, env) {
		t.Errorf("expected %q to be %q", c.env, env)
	}

	if c.reloadSignal != reloadSignal {
		t.Errorf("expected %q to be %q", c.reloadSignal, reloadSignal)
	}

	if c.killSignal != killSignal {
		t.Errorf("expected %q to be %q", c.killSignal, killSignal)
	}

	if c.killTimeout != killTimeout {
		t.Errorf("expected %q to be %q", c.killTimeout, killTimeout)
	}

	if c.splay != splay {
		t.Errorf("expected %q to be %q", c.splay, splay)
	}

	if c.stopCh == nil {
		t.Errorf("expected %#v to be", c.stopCh)
	}
}

func TestNew_errMissingCommand(t *testing.T) {

	_, err := New(nil)
	if err == nil {
		t.Fatal("expected error")
	}

	if err != ErrMissingCommand {
		t.Errorf("expected %q to be %q", err, ErrMissingCommand)
	}
}

func TestExitCh_noProcess(t *testing.T) {

	c := testChild(t)
	ch := c.ExitCh()
	if ch != nil {
		t.Errorf("expected %#v to be nil", ch)
	}
}

func TestExitCh(t *testing.T) {

	c := testChild(t)
	if err := c.Start(); err != nil {
		t.Fatal(err)
	}
	defer c.Stop()

	ch := c.ExitCh()
	if ch == nil {
		t.Error("expected ch to exist")
	}
}

func TestPid_noProcess(t *testing.T) {

	c := testChild(t)
	pid := c.Pid()
	if pid != 0 {
		t.Errorf("expected %q to be 0", pid)
	}
}

func TestPid(t *testing.T) {

	c := testChild(t)
	if err := c.Start(); err != nil {
		t.Fatal(err)
	}
	defer c.Stop()

	pid := c.Pid()
	if pid == 0 {
		t.Error("expected pid to not be 0")
	}
}

func TestStart(t *testing.T) {

	c := testChild(t)

	// Set our own reader and writer so we can verify they are wired to the child.
	stdin := gatedio.NewByteBuffer()
	stdout := gatedio.NewByteBuffer()
	stderr := gatedio.NewByteBuffer()
	c.stdin = stdin
	c.stdout = stdout
	c.stderr = stderr

	// Custom env and command
	c.env = []string{"a=b", "c=d"}
	c.command = "env"
	c.args = nil

	if err := c.Start(); err != nil {
		t.Fatal(err)
	}
	defer c.Stop()

	select {
	case <-c.ExitCh():
	case <-time.After(fileWaitSleepDelay):
		t.Fatal("process should have exited")
	}

	expected := "a=b\nc=d\n"
	if stdout.String() != expected {
		t.Errorf("expected %q to be %q", stdout.String(), expected)
	}
}

func TestSignal(t *testing.T) {

	c := testChild(t)
	c.command = "sh"
	c.args = []string{"-c", "trap 'echo one; exit' USR1; while true; do sleep 0.2; done"}

	out := gatedio.NewByteBuffer()
	c.stdout = out

	if err := c.Start(); err != nil {
		t.Fatal(err)
	}
	defer c.Stop()

	// For some reason bash doesn't start immediately
	time.Sleep(fileWaitSleepDelay)

	if err := c.Signal(syscall.SIGUSR1); err != nil {
		t.Fatal(err)
	}

	// Give time for the file to flush
	time.Sleep(fileWaitSleepDelay)

	expected := "one\n"
	if out.String() != expected {
		t.Errorf("expected %q to be %q", out.String(), expected)
	}
}

func TestSignal_noProcess(t *testing.T) {

	c := testChild(t)
	if err := c.Signal(syscall.SIGUSR1); err != nil {
		// Just assert there is no error
		t.Fatal(err)
	}
}

func TestReload_signal(t *testing.T) {

	c := testChild(t)
	c.command = "sh"
	c.args = []string{"-c", "trap 'echo one; exit' USR1; while true; do sleep 0.2; done"}
	c.reloadSignal = syscall.SIGUSR1

	out := gatedio.NewByteBuffer()
	c.stdout = out

	if err := c.Start(); err != nil {
		t.Fatal(err)
	}
	defer c.Stop()

	// For some reason bash doesn't start immediately
	time.Sleep(fileWaitSleepDelay)

	if err := c.Reload(); err != nil {
		t.Fatal(err)
	}

	// Give time for the file to flush
	time.Sleep(fileWaitSleepDelay)

	expected := "one\n"
	if out.String() != expected {
		t.Errorf("expected %q to be %q", out.String(), expected)
	}
}

func TestReload_noSignal(t *testing.T) {

	c := testChild(t)
	c.command = "sh"
	c.args = []string{"-c", "while true; do sleep 0.2; done"}
	c.killTimeout = 10 * time.Millisecond
	c.reloadSignal = nil

	if err := c.Start(); err != nil {
		t.Fatal(err)
	}
	defer c.Stop()

	// For some reason bash doesn't start immediately
	time.Sleep(fileWaitSleepDelay)

	// Grab the original pid
	opid := c.cmd.Process.Pid

	if err := c.Reload(); err != nil {
		t.Fatal(err)
	}

	// Give time for the file to flush
	time.Sleep(fileWaitSleepDelay)

	// Get the new pid
	npid := c.cmd.Process.Pid

	if opid == npid {
		t.Error("expected new process to restart")
	}
}

func TestReload_noProcess(t *testing.T) {

	c := testChild(t)
	c.reloadSignal = syscall.SIGUSR1
	if err := c.Reload(); err != nil {
		t.Fatal(err)
	}
}

func TestKill_signal(t *testing.T) {

	c := testChild(t)
	c.command = "sh"
	c.args = []string{"-c", "trap 'echo one; exit' USR1; while true; do sleep 0.2; done"}
	c.killSignal = syscall.SIGUSR1

	out := gatedio.NewByteBuffer()
	c.stdout = out

	if err := c.Start(); err != nil {
		t.Fatal(err)
	}
	defer c.Stop()

	// For some reason bash doesn't start immediately
	time.Sleep(fileWaitSleepDelay)

	c.Kill()

	// Give time for the file to flush
	time.Sleep(fileWaitSleepDelay)

	expected := "one\n"
	if out.String() != expected {
		t.Errorf("expected %q to be %q", out.String(), expected)
	}
}

func TestKill_noSignal(t *testing.T) {

	c := testChild(t)
	c.command = "sh"
	c.args = []string{"-c", "while true; do sleep 0.2; done"}
	c.killTimeout = 20 * time.Millisecond
	c.killSignal = nil

	if err := c.Start(); err != nil {
		t.Fatal(err)
	}
	defer c.Stop()

	// For some reason bash doesn't start immediately
	time.Sleep(fileWaitSleepDelay)

	c.Kill()

	// Give time for the file to flush
	time.Sleep(fileWaitSleepDelay)

	if c.cmd != nil {
		t.Errorf("expected cmd to be nil")
	}
}

func TestKill_noProcess(t *testing.T) {

	c := testChild(t)
	c.killSignal = syscall.SIGUSR1
	c.Kill()
}

func TestStop_noWaitForSplay(t *testing.T) {
	c := testChild(t)
	c.command = "sh"
	c.args = []string{"-c", "trap 'echo one; exit' USR1; while true; do sleep 0.2; done"}
	c.splay = 100 * time.Second
	c.reloadSignal = nil
	c.killSignal = syscall.SIGUSR1

	out := gatedio.NewByteBuffer()
	c.stdout = out

	if err := c.Start(); err != nil {
		t.Fatal(err)
	}

	// For some reason bash doesn't start immediately
	time.Sleep(fileWaitSleepDelay)

	killStartTime := time.Now()
	c.StopImmediately()
	killEndTime := time.Now()

	expected := "one\n"
	if out.String() != expected {
		t.Errorf("expected %q to be %q", out.String(), expected)
	}

	if killEndTime.Sub(killStartTime) > fileWaitSleepDelay {
		t.Error("expected not to wait for splay")
	}
}

func TestStop_childAlreadyDead(t *testing.T) {
	c := testChild(t)
	c.command = "sh"
	c.args = []string{"-c", "exit 1"}
	c.splay = 100 * time.Second
	c.reloadSignal = nil
	c.killSignal = syscall.SIGTERM

	if err := c.Start(); err != nil {
		t.Fatal(err)
	}

	// For some reason bash doesn't start immediately
	time.Sleep(fileWaitSleepDelay)

	killStartTime := time.Now()
	c.Stop()
	killEndTime := time.Now()

	if killEndTime.Sub(killStartTime) > fileWaitSleepDelay {
		t.Error("expected not to wait for splay")
	}
}

func TestSetpgid(t *testing.T) {
	t.Run("true", func(t *testing.T) {
		c := testChild(t)
		c.command = "sh"
		c.args = []string{"-c", "while true; do sleep 0.2; done"}
		// default, but to be explicit for the test
		c.setsid = false
		c.setpgid = true

		if err := c.Start(); err != nil {
			t.Fatal(err)
		}
		defer c.Stop()

		// when setsid is false, the pid and gpid should be the same
		gpid, err := syscall.Getpgid(c.Pid())
		if err != nil {
			t.Fatal("Getpgid error:", err)
		}

		if c.Pid() != gpid {
			t.Fatal("pid and gpid should match")
		}
	})
	t.Run("false", func(t *testing.T) {
		c := testChild(t)
		c.command = "sh"
		c.args = []string{"-c", "while true; do sleep 0.2; done"}
		c.setsid = false
		c.setpgid = false

		if err := c.Start(); err != nil {
			t.Fatal(err)
		}
		defer c.Stop()

		// when setpgid is false, the pid and gpid should not be the same
		gpid, err := syscall.Getpgid(c.Pid())
		if err != nil {
			t.Fatal("Getpgid error:", err)
		}

		if c.Pid() == gpid {
			t.Fatal("pid and gpid should NOT match")
		}
	})
}

<<<<<<< HEAD
func TestSetsid(t *testing.T) {
	t.Run("true", func(t *testing.T) {
		c := testChild(t)
		c.command = "sh"
		c.args = []string{"-c", "while true; do sleep 0.2; done"}
		c.setsid = true
		c.setpgid = false

		var err error

		if err = c.Start(); err != nil {
			t.Fatal(err)
		}
		defer c.Stop()

		var sid int = -1

		os := runtime.GOOS

		switch os {
		//  Using x/sys/unix for Unix systems
		case "linux", "darwin":
			sid, err = unix.Getsid(c.Pid())
			if err != nil {
				t.Fatal("Getsid error:", err)
			}
		// Stub for windows which isn't supported
		case "windows":
			sid = c.Pid()
		}

		// when setsid is true, the pid and sid should match
		if c.Pid() != sid {
			t.Fatal("pid and sid should match when setsid is true")
		}
	})
	t.Run("false", func(t *testing.T) {
		c := testChild(t)
		c.command = "sh"
		c.args = []string{"-c", "while true; do sleep 0.2; done"}
		c.setsid = false
		c.setpgid = false

		var err error

		if err = c.Start(); err != nil {
			t.Fatal(err)
		}
		defer c.Stop()

		var sid int

		os := runtime.GOOS

		switch os {
		//  Using x/sys/unix for Unix systems
		case "darwin":
		case "linux":
			sid, err = unix.Getsid(c.Pid())
			if err != nil {
				t.Fatal("Getsid error:", err)
			}
		// Stub for windows which isn't supported
		case "windows":
			sid = -1
		}

		// when setsid is false, the pid and sid should not match
		if c.Pid() == sid {
			t.Fatal("pid and sid should not match when setsid is false")
		}
	})
=======
func TestLog(t *testing.T) {
	var buf bytes.Buffer
	log.SetOutput(&buf)
	defer func() {
		log.SetOutput(os.Stderr)
	}()

	c := testChild(t)
	c.command = "sh"
	c.args = []string{"-c", "echo 1"}

	if err := c.Start(); err != nil {
		t.Fatal(err)
	}
	defer c.Stop()
	expected := "[INFO] (child) spawning: sh -c echo 1\n"
	actual := buf.String()

	// trim off leading timestamp
	index := strings.Index(actual, "[")
	actual = actual[index:]
	if actual != expected {
		t.Fatalf("Expected '%s' to be '%s'", actual, expected)
	}
}

func TestCustomLogger(t *testing.T) {
	var buf bytes.Buffer

	c := testChild(t)
	c.command = "sh"
	c.args = []string{"-c", "echo 1"}
	c.logger = hclog.New(&hclog.LoggerOptions{
		Output: &buf,
	}).With("child-name", "echo").StandardLogger(&hclog.StandardLoggerOptions{
		InferLevels: true,
		ForceLevel:  0,
	})

	if err := c.Start(); err != nil {
		t.Fatal(err)
	}
	defer c.Stop()
	expected := " [INFO]  (child) spawning: sh -c echo 1: child-name=echo\n"
	actual := buf.String()

	// trim off leading timestamp
	index := strings.Index(actual, " ")
	actual = actual[index:]
	if actual != expected {
		t.Fatalf("Expected '%s' to be '%s'", actual, expected)
	}
>>>>>>> 90945f6c
}<|MERGE_RESOLUTION|>--- conflicted
+++ resolved
@@ -7,11 +7,8 @@
 	"log"
 	"os"
 	"reflect"
-<<<<<<< HEAD
 	"runtime"
-=======
 	"strings"
->>>>>>> 90945f6c
 	"syscall"
 	"testing"
 	"time"
@@ -484,7 +481,6 @@
 	})
 }
 
-<<<<<<< HEAD
 func TestSetsid(t *testing.T) {
 	t.Run("true", func(t *testing.T) {
 		c := testChild(t)
@@ -557,7 +553,7 @@
 			t.Fatal("pid and sid should not match when setsid is false")
 		}
 	})
-=======
+
 func TestLog(t *testing.T) {
 	var buf bytes.Buffer
 	log.SetOutput(&buf)
@@ -610,5 +606,4 @@
 	if actual != expected {
 		t.Fatalf("Expected '%s' to be '%s'", actual, expected)
 	}
->>>>>>> 90945f6c
 }